--- conflicted
+++ resolved
@@ -1,10 +1,5 @@
-<<<<<<< HEAD
-hash: 0e9080826af213c6d4e69fa80a9de7643633be1296a1b3d5df38175c12800c19
-updated: 2017-10-16T18:00:51.58656569Z
-=======
-hash: 0546bf48d5babec9b49e486dc07ece4a936a20f68e02d00c15c8480807df1cfb
-updated: 2017-10-20T15:13:37.979804384Z
->>>>>>> 93df1d9d
+hash: bcec132198db341a00113cc9079a4d92c482f7a178afecbf3dcb72619a5b1042
+updated: 2017-10-23T14:18:49.581648349Z
 imports:
 - name: cloud.google.com/go
   version: 3b1ae45394a234c385be014e9a488f2bb6eef821
@@ -66,7 +61,7 @@
   - log
   - swagger
 - name: github.com/gavv/monotime
-  version: 47d58efa69556a936a3c15eb2ed42706d968ab01
+  version: 6f8212e8d10df7383609d3c377ca08884d8f3ec0
 - name: github.com/ghodss/yaml
   version: 0ca9ea5df5451ffdf184b4428c902747c2c11cd7
 - name: github.com/go-ini/ini
@@ -87,7 +82,7 @@
 - name: github.com/golang/glog
   version: 44145f04b68cf362d9c4df2182967c2275eaefed
 - name: github.com/golang/protobuf
-  version: 130e6b02ab059e7b717a096f397c5b60111cae74
+  version: 1643683e1b54a9e88ad26d98f81400c8c9d9f4f9
   subpackages:
   - proto
 - name: github.com/google/gofuzz
@@ -176,12 +171,8 @@
 - name: github.com/projectcalico/go-yaml-wrapper
   version: 598e54215bee41a19677faa4f0c32acd2a87eb56
 - name: github.com/projectcalico/libcalico-go
-<<<<<<< HEAD
-  version: f5a6aace1c11b9bc997adde12b31128f1e5cbd1f
+  version: 58b5cc35fe1e31145e32c3c2f9310ce4a5afae55
   repo: http://github.com/fasaxc/libcalico-go.git
-=======
-  version: febb01a4b32897dd1ab2064958c54a1cf84ea652
->>>>>>> 93df1d9d
   subpackages:
   - lib
   - lib/api
@@ -213,12 +204,8 @@
   - lib/testutils
   - lib/validator
 - name: github.com/projectcalico/typha
-<<<<<<< HEAD
   version: 98fb30a9978ae478a97b8a2ce290834cb9e9650a
   repo: http://github.com/fasaxc/typha.git
-=======
-  version: 87db7812cfdf28a094de22491453ad87aa871fb4
->>>>>>> 93df1d9d
   subpackages:
   - pkg/syncclient
   - pkg/syncproto
@@ -239,11 +226,7 @@
   - internal/bitbucket.org/ww/goautoneg
   - model
 - name: github.com/prometheus/procfs
-<<<<<<< HEAD
-  version: e645f4e5aaa8506fc71d6edbc5c4ff02c04c46f2
-=======
   version: a6e9df898b1336106c743392c48ee0b71f5c4efa
->>>>>>> 93df1d9d
   subpackages:
   - xfs
 - name: github.com/PuerkitoBio/purell
@@ -292,11 +275,7 @@
   - jws
   - jwt
 - name: golang.org/x/sys
-<<<<<<< HEAD
-  version: 686000749eaec0b8855b8eef5336cf63899fe51d
-=======
   version: 8dbc5d05d6edcc104950cc299a1ce6641235bc86
->>>>>>> 93df1d9d
   subpackages:
   - unix
 - name: golang.org/x/text
