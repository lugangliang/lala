# This Makefile builds Felix and releases it in various forms:
#
#				   Go install
#				      Glide
#					|
#					|
#					|
#		 +-------+	      v
#		 | Felix |   +---------------------+
#		 |  Go   |   | calico/go-build     |
#		 |  code |   +---------------------+
#		 +-------+	 /
#			\	 /
#			 \       /
#			  \     /
#			  go build
#			      \
#			       \
#				\
#				 :
#				 v
#		       +------------------+
#		       | bin/calico-felix |
#		       +------------------+
#				 /
#				/
#			       /
#		      .-------'
#		     /
#		    /
#		   /
#		  /
#	    docker build
#		  |
#		  |
#		  |
#		  v
#	   +--------------+
#	   | calico/felix |
#	   +--------------+
#
###############################################################################

# Disable built-in rules
.SUFFIXES:

# Shortcut targets
default: build

## Build binary for current platform
all: build

## Run the tests for the current platform/architecture
test: ut fv

###############################################################################
# Both native and cross architecture builds are supported.
# The target architecture is select by setting the ARCH variable.
# When ARCH is undefined it is set to the detected host architecture.
# When ARCH differs from the host architecture a crossbuild will be performed.
ARCHES=$(patsubst docker-image/Dockerfile.%,%,$(wildcard docker-image/Dockerfile.*))

# BUILDARCH is the host architecture
# ARCH is the target architecture
# we need to keep track of them separately
BUILDARCH ?= $(shell uname -m)
BUILDOS ?= $(shell uname -s | tr A-Z a-z)

# canonicalized names for host architecture
ifeq ($(BUILDARCH),aarch64)
	BUILDARCH=arm64
endif
ifeq ($(BUILDARCH),x86_64)
	BUILDARCH=amd64
endif

# unless otherwise set, I am building for my own architecture, i.e. not cross-compiling
ARCH ?= $(BUILDARCH)

# canonicalized names for target architecture
ifeq ($(ARCH),aarch64)
	override ARCH=arm64
endif
ifeq ($(ARCH),x86_64)
	override ARCH=amd64
endif

# we want to be able to run the same recipe on multiple targets keyed on the image name
# to do that, we would use the entire image name, e.g. calico/node:abcdefg, as the stem, or '%', in the target
# however, make does **not** allow the usage of invalid filename characters - like / and : - in a stem, and thus errors out
# to get around that, we "escape" those characters by converting all : to --- and all / to ___ , so that we can use them
# in the target, we then unescape them back
escapefs = $(subst :,---,$(subst /,___,$(1)))
unescapefs = $(subst ---,:,$(subst ___,/,$(1)))

# these macros create a list of valid architectures for pushing manifests
space :=
space +=
comma := ,
prefix_linux = $(addprefix linux/,$(strip $1))
join_platforms = $(subst $(space),$(comma),$(call prefix_linux,$(strip $1)))

# Targets used when cross building.
.PHONY: native register
native:
ifneq ($(BUILDARCH),$(ARCH))
	@echo "Target $(MAKECMDGOALS)" is not supported when cross building! && false
endif

# Enable binfmt adding support for miscellaneous binary formats.
# This is only needed when running non-native binaries.
register:
ifneq ($(BUILDARCH),$(ARCH))
	docker run --rm --privileged multiarch/qemu-user-static:register || true
endif

# list of arches *not* to build when doing *-all
#    until s390x works correctly
EXCLUDEARCH ?= s390x
VALIDARCHES = $(filter-out $(EXCLUDEARCH),$(ARCHES))

###############################################################################
BUILD_IMAGE?=calico/felix
PUSH_IMAGES?=$(BUILD_IMAGE) quay.io/calico/felix
RELEASE_IMAGES?=
PACKAGE_NAME?=github.com/projectcalico/felix

# If this is a release, also tag and push additional images.
ifeq ($(RELEASE),true)
PUSH_IMAGES+=$(RELEASE_IMAGES)
endif

# remove from the list to push to manifest any registries that do not support multi-arch
EXCLUDE_MANIFEST_REGISTRIES ?= quay.io/
PUSH_MANIFEST_IMAGES=$(PUSH_IMAGES:$(EXCLUDE_MANIFEST_REGISTRIES)%=)
PUSH_NONMANIFEST_IMAGES=$(filter-out $(PUSH_MANIFEST_IMAGES),$(PUSH_IMAGES))

# location of docker credentials to push manifests
DOCKER_CONFIG ?= $(HOME)/.docker/config.json

GO_BUILD_VER?=v0.25
CGO_BUILD_VER?=v0.25-deb-cgo-2
# For building, we use the go-build image for the *host* architecture, even if the target is different
# the one for the host should contain all the necessary cross-compilation tools
# we do not need to use the arch since go-build:v0.15 now is multi-arch manifest
CALICO_BUILD=calico/go-build:$(GO_BUILD_VER)
CALICO_BUILD_CGO=calico/go-build:$(CGO_BUILD_VER)
ETCD_VERSION?=v3.3.7
K8S_VERSION?=v1.14.1
PROTOC_VER?=v0.1
PROTOC_CONTAINER ?=calico/protoc:$(PROTOC_VER)-$(BUILDARCH)

FV_ETCDIMAGE?=quay.io/coreos/etcd:$(ETCD_VERSION)-$(BUILDARCH)
FV_K8SIMAGE?=gcr.io/google_containers/hyperkube-$(BUILDARCH):$(K8S_VERSION)
FV_TYPHAIMAGE?=calico/typha:master-$(BUILDARCH)
FV_FELIXIMAGE?=calico/felix:latest-$(BUILDARCH)

# If building on amd64 omit the arch in the container name.  Fixme!
ifeq ($(BUILDARCH),amd64)
	FV_ETCDIMAGE=quay.io/coreos/etcd:$(ETCD_VERSION)
	FV_K8SIMAGE=gcr.io/google_containers/hyperkube:$(K8S_VERSION)
	FV_TYPHAIMAGE=calico/typha:master
endif

# Total number of ginkgo batches to run.  The CI system sets this according to the number
# of jobs that it divides the FVs into.
FV_NUM_BATCHES?=3
# Space-delimited list of FV batches to run in parallel.  Defaults to running all batches
# in parallel on this host.  The CI system runs a subset of batches in each parallel job.
FV_BATCHES_TO_RUN?=$(shell seq $(FV_NUM_BATCHES))
FV_SLOW_SPEC_THRESH=90

# Figure out version information.  To support builds from release tarballs, we default to
# <unknown> if this isn't a git checkout.
GIT_COMMIT:=$(shell git rev-parse HEAD || echo '<unknown>')
BUILD_ID:=$(shell git rev-parse HEAD || uuidgen | sed 's/-//g')
GIT_DESCRIPTION:=$(shell git describe --tags --dirty --always || echo '<unknown>')
ifeq ($(LOCAL_BUILD),true)
	GIT_DESCRIPTION = $(shell git describe --tags --dirty --always || echo '<unknown>')-dev-build
endif

# Calculate a timestamp for any build artefacts.
DATE:=$(shell date -u +'%FT%T%z')

# Linker flags for building Felix.
#
# We use -X to insert the version information into the placeholder variables
# in the buildinfo package.
#
# We use -B to insert a build ID note into the executable, without which, the
# RPM build tools complain.
LDFLAGS:=-ldflags "\
	-X $(PACKAGE_NAME)/buildinfo.GitVersion=$(GIT_DESCRIPTION) \
	-X $(PACKAGE_NAME)/buildinfo.BuildDate=$(DATE) \
	-X $(PACKAGE_NAME)/buildinfo.GitRevision=$(GIT_COMMIT) \
	-B 0x$(BUILD_ID)"

# List of Go files that are generated by the build process.  Builds should
# depend on these, clean removes them.
GENERATED_FILES:=proto/felixbackend.pb.go bpf/bpf-packr.go bpf/packrd/packed-packr.go bpf/xdp/generated/xdp.o bpf/sockmap/generated/sockops.o bpf/sockmap/generated/redir.o

# All Felix go files.
SRC_FILES:=$(shell find . $(foreach dir,$(NON_FELIX_DIRS),-path ./$(dir) -prune -o) -type f -name '*.go' -print) $(GENERATED_FILES)

# If local build is set, then always build the binary since we might not
# detect when another local repository has been modified.
ifeq ($(LOCAL_BUILD),true)
.PHONY: $(SRC_FILES)
endif

# Figure out the users UID/GID.  These are needed to run docker containers
# as the current user and ensure that files built inside containers are
# owned by the current user.
LOCAL_USER_ID:=$(shell id -u)
LOCAL_GROUP_ID:=$(shell id -g)

# Allow the ssh auth sock to be mapped into the build container.
ifdef SSH_AUTH_SOCK
	EXTRA_DOCKER_ARGS += -v $(SSH_AUTH_SOCK):/ssh-agent --env SSH_AUTH_SOCK=/ssh-agent
endif

# Volume-mount gopath into the build container to cache go module's packages. If the environment is using multiple
# comma-separated directories for gopath, use the first one, as that is the default one used by go modules.
ifneq ($(GOPATH),)
	# If the environment is using multiple comma-separated directories for gopath, use the first one, as that
	# is the default one used by go modules.
	GOMOD_CACHE = $(shell echo $(GOPATH) | cut -d':' -f1)/pkg/mod
else
	# If gopath is empty, default to $(HOME)/go.
	GOMOD_CACHE = $(HOME)/go/pkg/mod
endif

EXTRA_DOCKER_ARGS	+= -e GO111MODULE=on -v $(GOMOD_CACHE):/go/pkg/mod:rw

# Build mounts for running in "local build" mode. This allows an easy build using local development code,
# assuming that there is a local checkout of libcalico, typha and pod2daemon in the same directory as this repo.
ifdef LOCAL_BUILD
PHONY: set-up-local-build
LOCAL_BUILD_DEP:=set-up-local-build
EXTRA_DOCKER_ARGS+=-v $(CURDIR)/../libcalico-go:/go/src/github.com/projectcalico/libcalico-go:rw
EXTRA_DOCKER_ARGS+=-v $(CURDIR)/../typha:/go/src/github.com/projectcalico/typha:rw
EXTRA_DOCKER_ARGS+=-v $(CURDIR)/../pod2daemon:/go/src/github.com/projectcalico/pod2daemon:rw
set-up-local-build:
	$(DOCKER_RUN) $(CALICO_BUILD) go mod edit -replace=github.com/projectcalico/libcalico-go=../libcalico-go
	$(DOCKER_RUN) $(CALICO_BUILD) go mod edit -replace=github.com/projectcalico/typha=../typha
	$(DOCKER_RUN) $(CALICO_BUILD) go mod edit -replace=github.com/projectcalico/pod2daemon=../pod2daemon
endif

DOCKER_RUN := mkdir -p .go-pkg-cache $(GOMOD_CACHE) && \
	docker run --rm \
		--net=host \
		--init \
		$(EXTRA_DOCKER_ARGS) \
		-e LOCAL_USER_ID=$(LOCAL_USER_ID) \
		-e GOCACHE=/go-cache \
		-e GOARCH=$(ARCH) \
		-e GOPATH=/go \
		-v $(CURDIR):/go/src/$(PACKAGE_NAME):rw \
		-v $(CURDIR)/.go-pkg-cache:/go-cache:rw \
		-w /go/src/$(PACKAGE_NAME)

.PHONY: clean
clean:
	rm -rf bin \
	       docker-image/bin \
	       dist \
	       build \
	       fv/fv.test \
	       $(GENERATED_FILES) \
	       go/docs/calc.pdf \
	       release-notes-* \
	       fv/infrastructure/crds.yaml
	find . -name "junit.xml" -type f -delete
	find . -name "*.coverprofile" -type f -delete
	find . -name "coverage.xml" -type f -delete
	find . -name ".coverage" -type f -delete
	find . -name "*.pyc" -type f -delete

###############################################################################
# Updating pins
###############################################################################
PIN_BRANCH?=$(shell git rev-parse --abbrev-ref HEAD)

define get_remote_version
	$(shell git ls-remote http://$(1) $(2) 2>/dev/null | cut -f 1)
endef

# update_pin updates the given package's version to the latest available in the specified repo and branch.
# $(1) should be the name of the package, $(2) and $(3) the repository and branch from which to update it.
define update_pin
	$(eval new_ver := $(call get_remote_version,$(2),$(3)))

	$(DOCKER_RUN) $(CALICO_BUILD) sh -c '\
		if [[ ! -z "$(new_ver)" ]]; then \
			go get $(1)@$(new_ver); \
			go mod download; \
		fi'
endef

TYPHA_BRANCH?=$(PIN_BRANCH)
TYPHA_REPO?=github.com/projectcalico/typha
LIBCALICO_BRANCH?=$(PIN_BRANCH)
LIBCALICO_REPO?=github.com/projectcalico/libcalico-go

update-typha-pin:
	$(call update_pin,github.com/projectcalico/typha,$(TYPHA_REPO),$(TYPHA_BRANCH))

update-libcalico-pin:
	$(call update_pin,github.com/projectcalico/libcalico-go,$(LIBCALICO_REPO),$(LIBCALICO_BRANCH))

git-status:
	git status --porcelain

git-config:
ifdef CONFIRM
	git config --global user.name "Semaphore Automatic Update"
	git config --global user.email "marvin@projectcalico.io"
endif

git-commit:
	git diff --quiet HEAD || git commit -m "Semaphore Automatic Update" go.mod go.sum

git-push:
	git push

update-pins: update-libcalico-pin update-typha-pin

commit-pin-updates: update-pins git-status ci git-config git-commit git-push

###############################################################################
# Building the binary
###############################################################################
build: bin/calico-felix
build-all: $(addprefix sub-build-,$(VALIDARCHES))
sub-build-%:
	$(MAKE) build ARCH=$*

bin/calico-felix: bin/calico-felix-$(ARCH)
	ln -f bin/calico-felix-$(ARCH) bin/calico-felix

bin/calico-felix-$(ARCH): $(SRC_FILES) $(LOCAL_BUILD_DEP)
	@echo Building felix for $(ARCH) on $(BUILDARCH)
	mkdir -p bin
	if [ "$(SEMAPHORE)" != "true" -o ! -e $@ ] ; then \
	  $(DOCKER_RUN) $(CALICO_BUILD_CGO) \
	     sh -c 'go build -v -i -o $@ -v $(BUILD_FLAGS) $(LDFLAGS) "$(PACKAGE_NAME)/cmd/calico-felix"'; \
	fi

# Generate the protobuf bindings for go. The proto/felixbackend.pb.go file is included in SRC_FILES
protobuf proto/felixbackend.pb.go: proto/felixbackend.proto
	docker run --rm --user $(LOCAL_USER_ID):$(LOCAL_GROUP_ID) \
		  -v $(CURDIR):/code -v $(CURDIR)/proto:/src:rw \
		      $(PROTOC_CONTAINER) \
		      --gogofaster_out=plugins=grpc:. \
		      felixbackend.proto

BPF_INC_FILES := bpf/include/bpf.h bpf/xdp/*.h
BPF_XDP_INC_FILES :=

.PHONY: xdp

ifndef LOCAL
xdp bpf/xdp/generated/xdp.o:
	$(DOCKER_RUN) $(CALICO_BUILD_CGO) \
	              /bin/sh -c "make -C bpf/xdp all"
	mkdir -p bpf/xdp/generated/
	cp bpf/xdp/filter.o bpf/xdp/generated/xdp.o

xdp-clean:
	$(DOCKER_RUN) $(CALICO_BUILD_CGO) \
	              /bin/sh -c "make -C bpf/xdp clean"
else
xdp bpf/xdp/generated/xdp.o:
	$(MAKE) -C bpf/xdp
	mkdir -p bpf/xdp/generated/
	cp bpf/xdp/filter.o bpf/xdp/generated/xdp.o

xdp-clean:
	$(MAKE) -C bpf/xdp clean
endif

BPF_SOCKMAP_INC_FILES := bpf/sockmap/sockops.h

bpf/sockmap/generated/sockops.o: bpf/sockmap/sockops.c $(BPF_INC_FILES) $(BPF_SOCKMAP_INC_FILES) 
	mkdir -p bpf/sockmap/generated
	$(DOCKER_RUN) $(CALICO_BUILD_CGO) \
		      /bin/sh -c \
		      "clang \
			      -D__KERNEL__ \
			      -D__ASM_SYSREG_H \
			      -Wno-unused-value \
			      -Wno-pointer-sign \
			      -Wno-compare-distinct-pointer-types \
			      -Wunused \
			      -Wall \
			      -Werror \
			      -fno-stack-protector \
			      -O2 \
			      -emit-llvm \
			      -c /go/src/$(PACKAGE_NAME)/bpf/sockmap/sockops.c \
			      -o /go/src/$(PACKAGE_NAME)/bpf/sockmap/generated/sockops.ll && \
		       llc \
			       -march=bpf \
			       -filetype=obj \
			       -o /go/src/$(PACKAGE_NAME)/bpf/sockmap/generated/sockops.o \
			       /go/src/$(PACKAGE_NAME)/bpf/sockmap/generated/sockops.ll && \
		       rm -f /go/src/$(PACKAGE_NAME)/bpf/sockmap/generated/sockops.ll"

bpf/sockmap/generated/redir.o: bpf/sockmap/redir.c $(BPF_INC_FILES) $(BPF_SOCKMAP_INC_FILES) 
	mkdir -p bpf/sockmap/generated
	$(DOCKER_RUN) $(CALICO_BUILD_CGO) \
		      /bin/sh -c \
		      "clang \
			      -D__KERNEL__ \
			      -D__ASM_SYSREG_H \
			      -Wno-unused-value \
			      -Wno-pointer-sign \
			      -Wno-compare-distinct-pointer-types \
			      -Wunused \
			      -Wall \
			      -Werror \
			      -fno-stack-protector \
			      -O2 \
			      -emit-llvm \
			      -c /go/src/$(PACKAGE_NAME)/bpf/sockmap/redir.c \
			      -o /go/src/$(PACKAGE_NAME)/bpf/sockmap/generated/redir.ll && \
		       llc \
			       -march=bpf \
			       -filetype=obj \
			       -o /go/src/$(PACKAGE_NAME)/bpf/sockmap/generated/redir.o \
			       /go/src/$(PACKAGE_NAME)/bpf/sockmap/generated/redir.ll && \
		       rm -f /go/src/$(PACKAGE_NAME)/bpf/sockmap/generated/redir.ll"

.PHONY: packr
packr: bpf/bpf-packr.go bpf/packrd/packed-packr.go

bpf/bpf-packr.go bpf/packrd/packed-packr.go: bpf/xdp/generated/xdp.o bpf/sockmap/generated/sockops.o bpf/sockmap/generated/redir.o 
	$(DOCKER_RUN) $(CALICO_BUILD_CGO) \
		      /bin/sh -c \
		      "go get -u github.com/gobuffalo/packr/v2/packr2 && cd /go/src/$(PACKAGE_NAME)/bpf && /go/bin/packr2"
	$(DOCKER_RUN) $(CALICO_BUILD) goimports -w -local github.com/projectcalico/ bpf/packrd/packed-packr.go bpf/bpf-packr.go

###############################################################################
# Building the image
###############################################################################
# Build the calico/felix docker image, which contains only Felix.
.PHONY: $(BUILD_IMAGE) $(BUILD_IMAGE)-$(ARCH)

# by default, build the image for the target architecture
.PHONY: image-all
image-all: $(addprefix sub-image-,$(VALIDARCHES))
sub-image-%:
	$(MAKE) image ARCH=$*

image: $(BUILD_IMAGE)
$(BUILD_IMAGE): $(BUILD_IMAGE)-$(ARCH)
$(BUILD_IMAGE)-$(ARCH): bin/calico-felix-$(ARCH) register bin/calico-bpf
	rm -rf docker-image/bin
	mkdir -p docker-image/bin
	cp bin/calico-felix-$(ARCH) docker-image/bin/
	cp bin/calico-bpf docker-image/bin/
	cp -r bpf docker-image/
	if [ "$(SEMAPHORE)" != "true" -o "$$(docker images -q $(BUILD_IMAGE):latest-$(ARCH) 2> /dev/null)" = "" ] ; then \
 	  docker build --pull -t $(BUILD_IMAGE):latest-$(ARCH) --build-arg QEMU_IMAGE=$(CALICO_BUILD) --file ./docker-image/Dockerfile.$(ARCH) docker-image; \
	fi
ifeq ($(ARCH),amd64)
	docker tag $(BUILD_IMAGE):latest-$(ARCH) $(BUILD_IMAGE):latest
endif

imagetag:
ifndef IMAGETAG
	$(error IMAGETAG is undefined - run using make <target> IMAGETAG=X.Y.Z)
endif

## push one arch
push: imagetag $(addprefix sub-single-push-,$(call escapefs,$(PUSH_IMAGES)))

sub-single-push-%:
	docker push $(call unescapefs,$*:$(IMAGETAG)-$(ARCH))

## push all arches
push-all: imagetag $(addprefix sub-push-,$(VALIDARCHES))
sub-push-%:
	$(MAKE) push ARCH=$* IMAGETAG=$(IMAGETAG)

## push multi-arch manifest where supported
push-manifests: imagetag  $(addprefix sub-manifest-,$(call escapefs,$(PUSH_MANIFEST_IMAGES)))
sub-manifest-%:
	# Docker login to hub.docker.com required before running this target as we are using $(DOCKER_CONFIG) holds the docker login credentials
	# path to credentials based on manifest-tool's requirements here https://github.com/estesp/manifest-tool#sample-usage
	docker run -t --entrypoint /bin/sh -v $(DOCKER_CONFIG):/root/.docker/config.json $(CALICO_BUILD) -c "/usr/bin/manifest-tool push from-args --platforms $(call join_platforms,$(VALIDARCHES)) --template $(call unescapefs,$*:$(IMAGETAG))-ARCH --target $(call unescapefs,$*:$(IMAGETAG))"

## push default amd64 arch where multi-arch manifest is not supported
push-non-manifests: imagetag $(addprefix sub-non-manifest-,$(call escapefs,$(PUSH_NONMANIFEST_IMAGES)))
sub-non-manifest-%:
ifeq ($(ARCH),amd64)
	docker push $(call unescapefs,$*:$(IMAGETAG))
else
	$(NOECHO) $(NOOP)
endif

## tag images of one arch for all supported registries
tag-images: imagetag $(addprefix sub-single-tag-images-arch-,$(call escapefs,$(PUSH_IMAGES))) $(addprefix sub-single-tag-images-non-manifest-,$(call escapefs,$(PUSH_NONMANIFEST_IMAGES)))

sub-single-tag-images-arch-%:
	docker tag $(BUILD_IMAGE):latest-$(ARCH) $(call unescapefs,$*:$(IMAGETAG)-$(ARCH))

# because some still do not support multi-arch manifest
sub-single-tag-images-non-manifest-%:
ifeq ($(ARCH),amd64)
	docker tag $(BUILD_IMAGE):latest-$(ARCH) $(call unescapefs,$*:$(IMAGETAG))
else
	$(NOECHO) $(NOOP)
endif

## tag images of all archs
tag-images-all: imagetag $(addprefix sub-tag-images-,$(VALIDARCHES))
sub-tag-images-%:
	$(MAKE) tag-images ARCH=$* IMAGETAG=$(IMAGETAG)

###############################################################################
# Static checks
###############################################################################
.PHONY: static-checks
static-checks:
	$(MAKE) check-typha-pins golangci-lint check-packr

LINT_ARGS := --deadline 5m --max-issues-per-linter 0 --max-same-issues 0 --skip-dirs=docker-image
ifneq ($(CI),)
	# govet uses too much memory for CI
	LINT_ARGS += --disable govet
endif

.PHONY: golangci-lint
golangci-lint: $(GENERATED_FILES)
	$(DOCKER_RUN) -e GOGC=10 $(CALICO_BUILD_CGO) golangci-lint run $(LINT_ARGS)

.PHONY: check-packr
check-packr: bpf/packrd/packed-packr.go
	@if ! git diff --quiet bpf/packrd/packed-packr.go; then \
		echo "bpf/xdp/filter.c changed but the generated compiled object wasn't checked in. Please run 'make packr' and commit the changes to bpf/packrd/packed-packr.go."; \
		false; \
	fi

# Run go fmt on all our go files.
.PHONY: go-fmt goimports fix
fix go-fmt goimports:
	$(DOCKER_RUN) $(CALICO_BUILD) sh -c 'find . -iname "*.go" ! -wholename "./vendor/*" | xargs goimports -w -local github.com/projectcalico/'

LIBCALICO_FELIX?=$(shell $(DOCKER_RUN) $(CALICO_BUILD) go list -m -f "{{.Version}}" github.com/projectcalico/libcalico-go)
TYPHA_GOMOD?=$(shell $(DOCKER_RUN) $(CALICO_BUILD) go list -m -f "{{.GoMod}}" github.com/projectcalico/typha)
ifneq ($(TYPHA_GOMOD),)
	LIBCALICO_TYPHA?=$(shell $(DOCKER_RUN) $(CALICO_BUILD) grep libcalico-go $(TYPHA_GOMOD) | cut -d' ' -f2)
endif

.PHONY: check-typha-pins
check-typha-pins:
	@echo "Checking Typha's libcalico-go pin matches ours (so that any datamodel"
	@echo "changes are reflected in the Typha-Felix API)."
	@echo
	@echo "Felix's libcalico-go pin: $(LIBCALICO_FELIX)"
	@echo "Typha's libcalico-go pin: $(LIBCALICO_TYPHA)"
	if [ "$(LIBCALICO_FELIX)" != "$(LIBCALICO_TYPHA)" ]; then \
	     echo "Typha and Felix libcalico-go pins differ."; \
	     false; \
	fi

.PHONY: pre-commit
pre-commit:
	$(DOCKER_RUN) $(CALICO_BUILD) git-hooks/pre-commit-in-container

.PHONY: install-git-hooks
install-git-hooks:
	./install-git-hooks

foss-checks:
	$(DOCKER_RUN) -e FOSSA_API_KEY=$(FOSSA_API_KEY) $(CALICO_BUILD) /usr/local/bin/fossa

###############################################################################
# Unit Tests
###############################################################################

UT_PACKAGES_TO_SKIP?=fv,k8sfv,bpf/ut

.PHONY: ut
ut combined.coverprofile: $(SRC_FILES)
	@echo Running Go UTs.
	$(DOCKER_RUN) $(CALICO_BUILD_CGO) ./utils/run-coverage -skipPackage $(UT_PACKAGES_TO_SKIP) $(GINKGO_ARGS)

###############################################################################
# FV Tests
###############################################################################
fv/fv.test: $(SRC_FILES)
	# We pre-build the FV test binaries so that we can run them
	# outside a container and allow them to interact with docker.
	$(DOCKER_RUN) $(CALICO_BUILD_CGO) go test $(BUILD_FLAGS) ./$(shell dirname $@) -c --tags fvtests -o $@

REMOTE_DEPS=fv/infrastructure/crds.yaml

fv/infrastructure/crds.yaml: go.mod go.sum
	$(DOCKER_RUN) $(CALICO_BUILD) sh -c ' \
	go list all; \
	cp `go list -m -f "{{.Dir}}" github.com/projectcalico/libcalico-go`/test/crds.yaml fv/infrastructure/crds.yaml; \
	chmod +w fv/infrastructure/crds.yaml'

.PHONY: fv
# runs all of the fv tests
# to run it in parallel, decide how many parallel engines you will run, and in each one call:
#	 $(MAKE) fv FV_BATCHES_TO_RUN="<num>" FV_NUM_BATCHES=<num>
# where
#	 FV_NUM_BATCHES = total parallel batches
#	 FV_BATCHES_TO_RUN = which number this is
# e.g. to run it in 10 parallel runs:
#	 $(MAKE) fv FV_BATCHES_TO_RUN="1" FV_NUM_BATCHES=10     # the first 1/10
#	 $(MAKE) fv FV_BATCHES_TO_RUN="2" FV_NUM_BATCHES=10     # the second 1/10
#	 $(MAKE) fv FV_BATCHES_TO_RUN="3" FV_NUM_BATCHES=10     # the third 1/10
#	 ...
#	 $(MAKE) fv FV_BATCHES_TO_RUN="10" FV_NUM_BATCHES=10    # the tenth 1/10
#	 etc.
<<<<<<< HEAD
fv fv/latency.log: remote-deps $(BUILD_IMAGE) bin/iptables-locker bin/test-workload bin/test-connection bin/calico-bpf fv/fv.test
=======
fv fv/latency.log: $(REMOTE_DEPS) $(BUILD_IMAGE) bin/iptables-locker bin/test-workload bin/test-connection fv/fv.test
>>>>>>> 27a087ca
	cd fv && \
	  FV_FELIXIMAGE=$(FV_FELIXIMAGE) \
	  FV_ETCDIMAGE=$(FV_ETCDIMAGE) \
	  FV_TYPHAIMAGE=$(FV_TYPHAIMAGE) \
	  FV_K8SIMAGE=$(FV_K8SIMAGE) \
	  FV_NUM_BATCHES=$(FV_NUM_BATCHES) \
	  FV_BATCHES_TO_RUN="$(FV_BATCHES_TO_RUN)" \
	  PRIVATE_KEY=`pwd`/private.key \
	  GINKGO_ARGS='$(GINKGO_ARGS)' \
	  GINKGO_FOCUS="$(GINKGO_FOCUS)" \
	  FELIX_FV_ENABLE_BPF="$(FELIX_FV_ENABLE_BPF)" \
	  ./run-batches
	@if [ -e fv/latency.log ]; then \
	   echo; \
	   echo "Latency results:"; \
	   echo; \
	   cat fv/latency.log; \
	fi

fv-bpf:
	$(MAKE) fv FELIX_FV_ENABLE_BPF=true

###############################################################################
# K8SFV Tests
###############################################################################
# Targets for Felix testing with the k8s backend and a k8s API server,
# with k8s model resources being injected by a separate test client.
GET_CONTAINER_IP := docker inspect --format='{{range .NetworkSettings.Networks}}{{.IPAddress}}{{end}}'
GRAFANA_VERSION=4.1.2
PROMETHEUS_DATA_DIR := $$HOME/prometheus-data
K8SFV_PROMETHEUS_DATA_DIR := $(PROMETHEUS_DATA_DIR)/k8sfv
$(K8SFV_PROMETHEUS_DATA_DIR):
	mkdir -p $@

# Directories that aren't part of the main Felix program,
# e.g. standalone test programs.
K8SFV_DIR:=k8sfv
NON_FELIX_DIRS:=$(K8SFV_DIR)
# Files for the Felix+k8s backend test program.
K8SFV_GO_FILES:=$(shell find ./$(K8SFV_DIR) -name prometheus -prune -o -type f -name '*.go' -print)

.PHONY: k8sfv-test k8sfv-test-existing-felix
# Run k8sfv test with Felix built from current code.
# control whether or not we use typha with USE_TYPHA=true or USE_TYPHA=false
# e.g.
#       $(MAKE) k8sfv-test JUST_A_MINUTE=true USE_TYPHA=true
#       $(MAKE) k8sfv-test JUST_A_MINUTE=true USE_TYPHA=false
k8sfv-test: $(BUILD_IMAGE) k8sfv-test-existing-felix
# Run k8sfv test with whatever is the existing 'calico/felix:latest'
# container image.  To use some existing Felix version other than
# 'latest', do 'FELIX_VERSION=<...> make k8sfv-test-existing-felix'.
k8sfv-test-existing-felix: $(REMOTE_DEPS) bin/k8sfv.test
	FV_ETCDIMAGE=$(FV_ETCDIMAGE) \
	FV_TYPHAIMAGE=$(FV_TYPHAIMAGE) \
	FV_FELIXIMAGE=$(FV_FELIXIMAGE) \
	FV_K8SIMAGE=$(FV_K8SIMAGE) \
	PRIVATE_KEY=`pwd`/fv/private.key \
	k8sfv/run-test

bin/k8sfv.test: $(K8SFV_GO_FILES)
	@echo Building $@...
	$(DOCKER_RUN) $(CALICO_BUILD) \
	    sh -c 'go test -c $(BUILD_FLAGS) -o $@ ./k8sfv'

.PHONY: run-prometheus run-grafana stop-prometheus stop-grafana
run-prometheus: stop-prometheus $(K8SFV_PROMETHEUS_DATA_DIR)
	FELIX_IP=`$(GET_CONTAINER_IP) k8sfv-felix` && \
	sed "s/__FELIX_IP__/$${FELIX_IP}/" < $(K8SFV_DIR)/prometheus/prometheus.yml.in > $(K8SFV_DIR)/prometheus/prometheus.yml
	docker run --detach --name k8sfv-prometheus \
	-v $(CURDIR)/$(K8SFV_DIR)/prometheus/prometheus.yml:/etc/prometheus.yml \
	-v $(K8SFV_PROMETHEUS_DATA_DIR):/prometheus \
	prom/prometheus \
	-config.file=/etc/prometheus.yml \
	-storage.local.path=/prometheus

stop-prometheus:
	@-docker rm -f k8sfv-prometheus
	sleep 2

run-grafana: stop-grafana run-prometheus
	docker run --detach --name k8sfv-grafana -p 3000:3000 \
	-v $(CURDIR)/$(K8SFV_DIR)/grafana:/etc/grafana \
	-v $(CURDIR)/$(K8SFV_DIR)/grafana-dashboards:/etc/grafana-dashboards \
	grafana/grafana:$(GRAFANA_VERSION) --config /etc/grafana/grafana.ini
	# Wait for it to get going.
	sleep 5
	# Configure prometheus data source.
	PROMETHEUS_IP=`$(GET_CONTAINER_IP) k8sfv-prometheus` && \
	sed "s/__PROMETHEUS_IP__/$${PROMETHEUS_IP}/" < $(K8SFV_DIR)/grafana-datasources/my-prom.json.in | \
	curl 'http://admin:admin@127.0.0.1:3000/api/datasources' -X POST \
	    -H 'Content-Type: application/json;charset=UTF-8' --data-binary @-

stop-grafana:
	@-docker rm -f k8sfv-grafana
	sleep 2

<<<<<<< HEAD
bin/calico-bpf: $(SRC_FILES) local_build
	@echo Building calico-bpf...
	mkdir -p bin
	$(DOCKER_RUN) $(CALICO_BUILD_CGO) \
	    sh -c 'go build -v -i -o $@ -v $(BUILD_FLAGS) $(LDFLAGS) "$(PACKAGE_NAME)/cmd/calico-bpf"'

bin/iptables-locker: $(SRC_FILES) local_build
=======
bin/iptables-locker: $(SRC_FILES) $(LOCAL_BUILD_DEP)
>>>>>>> 27a087ca
	@echo Building iptables-locker...
	mkdir -p bin
	$(DOCKER_RUN) $(CALICO_BUILD) \
	    sh -c 'go build -v -i -o $@ -v $(BUILD_FLAGS) $(LDFLAGS) "$(PACKAGE_NAME)/fv/iptables-locker"'

bin/test-workload: $(SRC_FILES) $(LOCAL_BUILD_DEP)
	@echo Building test-workload...
	mkdir -p bin
	$(DOCKER_RUN) $(CALICO_BUILD) \
	    sh -c 'go build -v -i -o $@ -v $(BUILD_FLAGS) $(LDFLAGS) "$(PACKAGE_NAME)/fv/test-workload"'

bin/test-connection: $(SRC_FILES) $(LOCAL_BUILD_DEP)
	@echo Building test-connection...
	mkdir -p bin
	$(DOCKER_RUN) $(CALICO_BUILD) \
	    sh -c 'go build -v -i -o $@ -v $(BUILD_FLAGS) $(LDFLAGS) "$(PACKAGE_NAME)/fv/test-connection"'

###############################################################################
# CI/CD
###############################################################################
.PHONY: ci cd mod-download
mod-download:
	-$(DOCKER_RUN) $(CALICO_BUILD) go mod download

ci: mod-download image ut static-checks check-packr
ifeq (,$(filter fv, $(EXCEPT)))
	@$(MAKE) fv
endif
ifeq (,$(filter k8sfv-test, $(EXCEPT)))
	@$(MAKE) k8sfv-test JUST_A_MINUTE=true USE_TYPHA=true
	@$(MAKE) k8sfv-test JUST_A_MINUTE=true USE_TYPHA=false
endif

## Deploy images to registry
cd:
ifndef CONFIRM
	$(error CONFIRM is undefined - run using make <target> CONFIRM=true)
endif
ifndef BRANCH_NAME
	$(error BRANCH_NAME is undefined - run using make <target> BRANCH_NAME=var or set an environment variable)
endif
	$(MAKE) tag-images-all push-all push-manifests push-non-manifests IMAGETAG=$(BRANCH_NAME) EXCLUDEARCH="$(EXCLUDEARCH)"
	$(MAKE) tag-images-all push-all push-manifests push-non-manifests IMAGETAG=$(shell git describe --tags --dirty --always --long) EXCLUDEARCH="$(EXCLUDEARCH)"

###############################################################################
# Release
###############################################################################
PREVIOUS_RELEASE=$(shell git describe --tags --abbrev=0)
GIT_VERSION?=$(shell git describe --tags --dirty)

## Tags and builds a release from start to finish.
release: release-prereqs
	$(MAKE) VERSION=$(VERSION) release-tag
	$(MAKE) VERSION=$(VERSION) release-build
	$(MAKE) VERSION=$(VERSION) release-verify

	@echo ""
	@echo "Release build complete. Next, push the produced images."
	@echo ""
	@echo "  make VERSION=$(VERSION) release-publish"
	@echo ""

## Produces a git tag for the release.
release-tag: release-prereqs release-notes
	git tag $(VERSION) -F release-notes-$(VERSION)
	@echo ""
	@echo "Now you can build the release:"
	@echo ""
	@echo "  make VERSION=$(VERSION) release-build"
	@echo ""

## Produces a clean build of release artifacts at the specified version.
release-build: release-prereqs clean
# Check that the correct code is checked out.
ifneq ($(VERSION), $(GIT_VERSION))
	$(error Attempt to build $(VERSION) from $(GIT_VERSION))
endif

	$(MAKE) image-all
	$(MAKE) tag-images-all IMAGETAG=$(VERSION)
	# Generate the `latest` images.
	$(MAKE) tag-images-all IMAGETAG=latest

## Verifies the release artifacts produces by `make release-build` are correct.
release-verify: release-prereqs
	# Check the reported version is correct for each release artifact.
	for img in $(BUILD_IMAGE):$(VERSION)-$(ARCH) quay.io/$(BUILD_IMAGE):$(VERSION)-$(ARCH); do \
	  if docker run $$img calico-felix --version | grep -q '$(VERSION)$$'; \
	  then \
	    echo "Check successful. ($$img)"; \
	  else \
	    echo "Incorrect version in docker image $$img!"; \
	    result=false; \
	  fi \
	done; \

## Generates release notes based on commits in this version.
release-notes: release-prereqs
	mkdir -p dist
	echo "# Changelog" > release-notes-$(VERSION)
	sh -c "git cherry -v $(PREVIOUS_RELEASE) | cut '-d ' -f 2- | sed 's/^/- /' >> release-notes-$(VERSION)"

## Pushes a github release and release artifacts produced by `make release-build`.
release-publish: release-prereqs
	# Push the git tag.
	git push origin $(VERSION)

	# Push images.
	# Disabling for now since no-one is consuming the images.
	# $(MAKE) push-all IMAGETAG=$(VERSION)

	# Push binaries to GitHub release.
	# Requires ghr: https://github.com/tcnksm/ghr
	# Requires GITHUB_TOKEN environment variable set.
	ghr -u projectcalico -r felix \
		-b "Release notes can be found at https://docs.projectcalico.org" \
		-n $(VERSION) \
		$(VERSION) ./bin/

	@echo "Confirm that the release was published at the following URL."
	@echo ""
	@echo "  https://$(PACKAGE_NAME)/releases/tag/$(VERSION)"
	@echo ""
	@echo "Build and publish the debs and rpms for this release."
	@echo ""
	@echo "If this is the latest stable release, then run the following to push 'latest' images."
	@echo ""
	@echo "  make VERSION=$(VERSION) release-publish-latest"
	@echo ""

# WARNING: Only run this target if this release is the latest stable release. Do NOT
# run this target for alpha / beta / release candidate builds, or patches to earlier Calico versions.
## Pushes `latest` release images. WARNING: Only run this for latest stable releases.
release-publish-latest: release-prereqs
	# Check latest versions match.
	for img in $(BUILD_IMAGE):latest-$(ARCH) quay.io/$(BUILD_IMAGE):latest-$(ARCH); do \
	  if docker run $$img calico-felix --version | grep -q '$(VERSION)$$'; \
	  then \
	    echo "Check successful. ($$img)"; \
	  else \
	    echo "Incorrect version in docker image $$img!"; \
	    result=false; \
	  fi \
	done; \

	# Disabling for now since no-one is consuming the images.
	# $(MAKE) push-all IMAGETAG=latest

# release-prereqs checks that the environment is configured properly to create a release.
release-prereqs:
ifndef VERSION
	$(error VERSION is undefined - run using make release VERSION=vX.Y.Z)
endif
ifdef LOCAL_BUILD
	$(error LOCAL_BUILD must not be set for a release)
endif
ifndef GITHUB_TOKEN
	$(error GITHUB_TOKEN must be set for a release)
endif
ifeq (, $(shell which ghr))
	$(error Unable to find `ghr` in PATH, run this: go get -u github.com/tcnksm/ghr)
endif

###############################################################################
# Developer helper scripts (not used by build or test)
###############################################################################
.PHONY: ut-no-cover
ut-no-cover: $(SRC_FILES)
	@echo Running Go UTs without coverage.
	$(DOCKER_RUN) $(CALICO_BUILD_CGO) ginkgo -r -skipPackage $(UT_PACKAGES_TO_SKIP) $(GINKGO_ARGS)

.PHONY: ut-watch
ut-watch: $(SRC_FILES)
	@echo Watching go UTs for changes...
	$(DOCKER_RUN) $(CALICO_BUILD_CGO) ginkgo watch -r -skipPackage $(UT_PACKAGES_TO_SKIP) $(GINKGO_ARGS)

.PHONY: bin/bpf.test
bin/bpf.test: $(GENERATED_FILES)
	$(DOCKER_RUN) $(CALICO_BUILD_CGO) go test $(BUILD_FLAGS) ./bpf/ut -c -o $@

.PHONY: bpf-ut
bpf-ut: bin/bpf.test image
	$(DOCKER_RUN) \
		--privileged calico/felix:latest sh -c ' \
		mount bpffs /sys/fs/bpf -t bpf && \
		cd /go/src/$(PACKAGE_NAME)/bpf/ut && \
		../../bin/bpf.test'

# Launch a browser with Go coverage stats for the whole project.
.PHONY: cover-browser
cover-browser: combined.coverprofile
	go tool cover -html="combined.coverprofile"

.PHONY: cover-report
cover-report: combined.coverprofile
	# Print the coverage.  We use sed to remove the verbose prefix and trim down
	# the whitespace.
	@echo
	@echo ======== All coverage =========
	@echo
	@$(DOCKER_RUN) $(CALICO_BUILD) sh -c 'go tool cover -func combined.coverprofile | \
				   sed 's=$(PACKAGE_NAME)/==' | \
				   column -t'
	@echo
	@echo ======== Missing coverage only =========
	@echo
	@$(DOCKER_RUN) $(CALICO_BUILD) sh -c "go tool cover -func combined.coverprofile | \
				   sed 's=$(PACKAGE_NAME)/==' | \
				   column -t | \
				   grep -v '100\.0%'"

bin/calico-felix.transfer-url: bin/calico-felix
	$(DOCKER_RUN) $(CALICO_BUILD) sh -c 'curl --upload-file bin/calico-felix https://transfer.sh/calico-felix > $@'

.PHONY: patch-script
patch-script: bin/calico-felix.transfer-url
	$(DOCKER_RUN) $(CALICO_BUILD) bash -c 'utils/make-patch-script.sh $$(cat bin/calico-felix.transfer-url)'

# Generate a diagram of Felix's internal calculation graph.
docs/calc.pdf: docs/calc.dot
	cd docs/ && dot -Tpdf calc.dot -o calc.pdf

# Install or update the tools used by the build
.PHONY: update-tools
update-tools:
	go get -u github.com/onsi/ginkgo/ginkgo
	go get -u github.com/gobuffalo/packr/v2/packr2

help:
	@echo "Felix Makefile"
	@echo
	@echo "Dependencies: docker 1.12+; go 1.7+"
	@echo
	@echo "Note: initial builds can be slow because they generate docker-based"
	@echo "build environments."
	@echo
	@echo "For any target, set ARCH=<target> to build for a given target."
	@echo "For example, to build for arm64:"
	@echo
	@echo "  make build ARCH=arm64"
	@echo
	@echo "To generate a docker image for arm64:"
	@echo
	@echo "  make image ARCH=arm64"
	@echo
	@echo "By default, builds for the architecture on which it is running. Cross-building is supported"
	@echo "only on amd64, i.e. building for other architectures when running on amd64."
	@echo "Supported target ARCH options:       $(ARCHES)"
	@echo
	@echo "Initial set-up:"
	@echo
	@echo "  make update-tools  Update/install the go build dependencies."
	@echo
	@echo "Builds:"
	@echo
	@echo "  make all		    Build all the binary packages."
	@echo "  make deb		    Build debs in ./dist."
	@echo "  make rpm		    Build rpms in ./dist."
	@echo "  make build		  Build binary."
	@echo "  make image		  Build docker image."
	@echo "  make build-all	      Build binary for all supported architectures."
	@echo "  make image-all	      Build docker images for all supported architectures."
	@echo "  make push IMAGETAG=tag      Deploy docker image with the tag IMAGETAG for the given ARCH, e.g. $(BUILD_IMAGE)<IMAGETAG>-<ARCH>."
	@echo "  make push-all IMAGETAG=tag  Deploy docker images with the tag IMAGETAG all supported architectures"
	@echo
	@echo "Tests:"
	@echo
	@echo "  make ut		Run UTs."
	@echo "  make go-cover-browser  Display go code coverage in browser."
	@echo
	@echo "Maintenance:"
	@echo
	@echo "  make go-fmt	Format our go code."
	@echo "  make clean	 Remove binary files."
	@echo "-----------------------------------------"
	@echo "ARCH (target):	  $(ARCH)"
	@echo "BUILDARCH (host):       $(BUILDARCH)"
	@echo "CALICO_BUILD:	   $(CALICO_BUILD)"
	@echo "PROTOC_CONTAINER:       $(PROTOC_CONTAINER)"
	@echo "FV_ETCDIMAGE:	   $(FV_ETCDIMAGE)"
	@echo "FV_K8SIMAGE:	    $(FV_K8SIMAGE)"
	@echo "FV_TYPHAIMAGE:	  $(FV_TYPHAIMAGE)"
	@echo "-----------------------------------------"<|MERGE_RESOLUTION|>--- conflicted
+++ resolved
@@ -381,7 +381,7 @@
 
 BPF_SOCKMAP_INC_FILES := bpf/sockmap/sockops.h
 
-bpf/sockmap/generated/sockops.o: bpf/sockmap/sockops.c $(BPF_INC_FILES) $(BPF_SOCKMAP_INC_FILES) 
+bpf/sockmap/generated/sockops.o: bpf/sockmap/sockops.c $(BPF_INC_FILES) $(BPF_SOCKMAP_INC_FILES)
 	mkdir -p bpf/sockmap/generated
 	$(DOCKER_RUN) $(CALICO_BUILD_CGO) \
 		      /bin/sh -c \
@@ -406,7 +406,7 @@
 			       /go/src/$(PACKAGE_NAME)/bpf/sockmap/generated/sockops.ll && \
 		       rm -f /go/src/$(PACKAGE_NAME)/bpf/sockmap/generated/sockops.ll"
 
-bpf/sockmap/generated/redir.o: bpf/sockmap/redir.c $(BPF_INC_FILES) $(BPF_SOCKMAP_INC_FILES) 
+bpf/sockmap/generated/redir.o: bpf/sockmap/redir.c $(BPF_INC_FILES) $(BPF_SOCKMAP_INC_FILES)
 	mkdir -p bpf/sockmap/generated
 	$(DOCKER_RUN) $(CALICO_BUILD_CGO) \
 		      /bin/sh -c \
@@ -434,7 +434,7 @@
 .PHONY: packr
 packr: bpf/bpf-packr.go bpf/packrd/packed-packr.go
 
-bpf/bpf-packr.go bpf/packrd/packed-packr.go: bpf/xdp/generated/xdp.o bpf/sockmap/generated/sockops.o bpf/sockmap/generated/redir.o 
+bpf/bpf-packr.go bpf/packrd/packed-packr.go: bpf/xdp/generated/xdp.o bpf/sockmap/generated/sockops.o bpf/sockmap/generated/redir.o
 	$(DOCKER_RUN) $(CALICO_BUILD_CGO) \
 		      /bin/sh -c \
 		      "go get -u github.com/gobuffalo/packr/v2/packr2 && cd /go/src/$(PACKAGE_NAME)/bpf && /go/bin/packr2"
@@ -617,11 +617,7 @@
 #	 ...
 #	 $(MAKE) fv FV_BATCHES_TO_RUN="10" FV_NUM_BATCHES=10    # the tenth 1/10
 #	 etc.
-<<<<<<< HEAD
-fv fv/latency.log: remote-deps $(BUILD_IMAGE) bin/iptables-locker bin/test-workload bin/test-connection bin/calico-bpf fv/fv.test
-=======
-fv fv/latency.log: $(REMOTE_DEPS) $(BUILD_IMAGE) bin/iptables-locker bin/test-workload bin/test-connection fv/fv.test
->>>>>>> 27a087ca
+fv fv/latency.log: $(REMOTE_DEPS) $(BUILD_IMAGE) bin/iptables-locker bin/test-workload bin/test-connection bin/calico-bpf fv/fv.test
 	cd fv && \
 	  FV_FELIXIMAGE=$(FV_FELIXIMAGE) \
 	  FV_ETCDIMAGE=$(FV_ETCDIMAGE) \
@@ -718,17 +714,13 @@
 	@-docker rm -f k8sfv-grafana
 	sleep 2
 
-<<<<<<< HEAD
-bin/calico-bpf: $(SRC_FILES) local_build
+bin/calico-bpf: $(SRC_FILES) $(LOCAL_BUILD_DEP)
 	@echo Building calico-bpf...
 	mkdir -p bin
 	$(DOCKER_RUN) $(CALICO_BUILD_CGO) \
 	    sh -c 'go build -v -i -o $@ -v $(BUILD_FLAGS) $(LDFLAGS) "$(PACKAGE_NAME)/cmd/calico-bpf"'
 
-bin/iptables-locker: $(SRC_FILES) local_build
-=======
 bin/iptables-locker: $(SRC_FILES) $(LOCAL_BUILD_DEP)
->>>>>>> 27a087ca
 	@echo Building iptables-locker...
 	mkdir -p bin
 	$(DOCKER_RUN) $(CALICO_BUILD) \
